import torch

from .mil_model import MILModel

from torchmil.nn.utils import (
    get_feat_dim,
    SinusoidalPositionalEncodingND
)

from torchmil.nn.transformers import iRPETransformerEncoder, T2TLayer


from torchmil.data import (
    get_spatial_representation,
    get_sequential_representation,
)


class PMF(torch.nn.Module):
    r"""
<<<<<<< HEAD
    Pyramid Multi-Scale Fusion (PMF) module, as described in the [SETMIL paper](https://link.springer.com/chapter/10.1007/978-3-031-16434-7_7).
=======
    Pyramid Multi-Scale Fusion (PMF) module, proposed in the paper [SETMIL: Spatial Encoding Transformer-Based Multiple Instance Learning for Pathological Image Analysis](https://link.springer.com/chapter/10.1007/978-3-031-16434-7_7).
>>>>>>> 988306e1
    """

    def __init__(
        self,
        in_dim: int,
        out_dim: int = None,
        att_dim: int = 512,
        kernel_list: list[tuple[int, int]] = [(3, 3), (5, 5), (7, 7)],
        stride_list: list[tuple[int, int]] = [(1, 1), (1, 1), (1, 1)],
        padding_list: list[tuple[int, int]] = [(1, 1), (2, 2), (3, 3)],
        dilation_list: list[tuple[int, int]] = [(1, 1), (1, 1), (1, 1)],
        n_heads: int = 4,
        use_mlp: bool = True,
        dropout: float = 0.0,
    ):
        """
        Arguments:
            in_dim: Input dimension.
            out_dim: Output dimension.
            att_dim: Attention dimension.
            kernel_list: List of kernel sizes.
            stride_list: List of strides.
            padding_list: List of paddings.
            dilation_list: List of dilations.
            n_heads: Number of heads.
            use_mlp: Whether to use feedforward layer.
            dropout: Dropout rate.
        """

        super().__init__()

        self.unfold0 = torch.nn.Unfold(kernel_size=7, stride=4, padding=2)

        self.layers = torch.nn.ModuleList(
            [
                T2TLayer(
                    in_dim=in_dim * 7 * 7,
                    att_dim=att_dim,
                    out_dim=att_dim,
                    kernel_size=kernel_list[i],
                    stride=stride_list[i],
                    padding=padding_list[i],
                    dilation=dilation_list[i],
                    n_heads=n_heads,
                    use_mlp=use_mlp,
                    dropout=dropout,
                )
                for i in range(len(kernel_list))
            ]
        )

        if out_dim is not None:
            self.out_proj = torch.nn.Linear(att_dim * len(kernel_list), out_dim)
        else:
            self.out_proj = torch.nn.Identity()

    def forward(
        self,
        X: torch.Tensor
    ) -> torch.Tensor:
        """
        Arguments:
            X: Input tensor of shape `(batch_size, in_dim, coord1, coord2)`.
        Returns:
            Y: Output tensor of shape `(batch_size, seq_len, out_dim)`.
        """
        X = self.unfold0(X)  # (batch_size, in_dim * kernel_size[0] * kernel_size[1], L)
        X = X.transpose(
            1, 2
        )  # (batch_size, L, in_dim * kernel_size[0] * kernel_size[1])
        X_ = []
        for layer in self.layers:
            U = layer(X)  # (batch_size, L, att_dim)
            X_.append(U)
        X_ = torch.cat(
            X_, dim=2
        )  # (batch_size, new_seq_len, att_dim * len(kernel_list))
        X_ = self.out_proj(X_)  # (batch_size, new_seq_len, out_dim)
        return X_


class SETMIL(MILModel):
    r"""
    SETMIL: Spatial Encoding Transformer-Based Multiple Instance Learning for Pathological Image Analysis (SETMIL) model, proposed in the paper [SETMIL: Spatial Encoding Transformer-Based Multiple Instance Learning for Pathological Image Analysis](https://link.springer.com/chapter/10.1007/978-3-031-16434-7_7).

    Given an input bag $\mathbf{X} = \left[ \mathbf{x}_1, \ldots, \mathbf{x}_N \right]^\top \in \mathbb{R}^{N \times P}$, the model optionally applies a feature extractor, $\text{FeatExt}(\cdot)$, to transform the instance features: $\mathbf{X} = \text{FeatExt}(\mathbf{X}) \in \mathbb{R}^{N \times D}$.

    Then, the Pyramid Multi-Scale Fusion (PMF) module enriches the representation with multi-scale context information.
    The PMF module consists of three T2T modules with different kernel sizes, $k = 3, 5, 7$, concatenated along the feature dimension,

    $$\operatorname{PMF}\left( \mathbf{X} \right) = \text{Concat}(\text{T2T}_{k=3}(\mathbf{X}), \text{T2T}_{k=5}(\mathbf{X}), \text{T2T}_{k=7}(\mathbf{X})).$$

    See [T2T](https://arxiv.org/abs/2101.11986) and [T2TLayer](../nn/transformers/t2t.md) for further information.

    Then, the model applies a Spatial Encoding Transformer (SET), which consists of a stack of transformer layers with image Relative Positional Encoding (iRPE).
    See [iRPETransformer](../nn/transformers/irpe_transformer.md) for further information.

    Finally, using the class token computed by the SET module, the model predicts the bag label $\hat{Y}$ using a linear layer.
    """

    def __init__(
        self,
        in_shape: tuple,
        att_dim: int = 512,
        use_pmf: bool = False,
        pmf_n_heads: int = 4,
        pmf_use_mlp: bool = True,
        pmf_dropout: float = 0.0,
        pmf_kernel_list: list[tuple[int, int]] = [(3, 3), (5, 5), (7, 7)],
        pmf_stride_list: list[tuple[int, int]] = [(1, 1), (1, 1), (1, 1)],
        pmf_padding_list: list[tuple[int, int]] = [(1, 1), (2, 2), (3, 3)],
        pmf_dilation_list: list[tuple[int, int]] = [(1, 1), (1, 1), (1, 1)],
        set_n_layers: int = 1,
        set_n_heads: int = 4,
        set_use_mlp: bool = True,
        set_dropout: float = 0.0,
        rpe_ratio: float = 1.9,
        rpe_method: str = "product",
        rpe_mode: str = "ctx",
        rpe_shared_head: bool = True,
        rpe_skip: int = 1,
        rpe_on: str = "k",
        feat_ext: torch.nn.Module = torch.nn.Identity(),
        criterion: torch.nn.Module = torch.nn.BCEWithLogitsLoss(),
    ) -> None:
        """
        Arguments:
            in_shape: Shape of input data expected by the feature extractor (excluding batch dimension).
            att_dim: Attention dimension used by the PMF and SET modules.
            use_pmf: If True, use Pyramid Multihead Feature (PMF) before the SET module.
            pmf_n_heads: Number of heads in the PMF module.
            pmf_use_mlp: If True, use MLP in the PMF module.
            pmf_dropout: Dropout rate in the PMF module.
            pmf_kernel_list: List of kernel sizes in the PMF module.
            pmf_stride_list: List of stride sizes in the PMF module.
            pmf_padding_list: List of padding sizes in the PMF module.
            pmf_dilation_list: List of dilation sizes in the PMF module.
            set_n_layers: Number of layers in the SET module.
            set_n_heads: Number of heads in the SET module.
            set_use_mlp: If True, use MLP in the SET module.
            set_dropout: Dropout rate in the SET module.
            rpe_ratio: Ratio for relative positional encoding.
            rpe_method: Method for relative positional encoding. Possible values: 'product', 'concat'.
            rpe_mode: Mode for relative positional encoding. Possible values: 'ctx', 'ctx+pos'.
            rpe_shared_head: If True, share the attention head in the relative positional encoding.
            rpe_skip: Number of layers to skip for relative positional encoding.
            rpe_on: Apply relative positional encoding on 'q', 'k', or 'v'.
            feat_ext: Feature extractor.
            criterion: Loss function. By default, Binary Cross-Entropy loss from logits.
        """
        super().__init__()
        self.criterion = criterion

        self.feat_ext = feat_ext
        feat_dim = get_feat_dim(feat_ext, in_shape)

        if feat_dim != att_dim:
            self.proj = torch.nn.Linear(feat_dim, att_dim)
        else:
            self.proj = torch.nn.Identity()
        self.att_dim = att_dim

        self.pos_embed = SinusoidalPositionalEncodingND(1, att_dim)

        self.use_pmf = use_pmf
        if use_pmf:
            self.pmf = PMF(
                in_dim=att_dim,
                att_dim=att_dim,
                out_dim=att_dim,
                kernel_list=pmf_kernel_list,
                stride_list=pmf_stride_list,
                padding_list=pmf_padding_list,
                dilation_list=pmf_dilation_list,
                n_heads=pmf_n_heads,
                use_mlp=pmf_use_mlp,
                dropout=pmf_dropout,
            )

        self.se_transf = iRPETransformerEncoder(
            in_dim=att_dim,
            att_dim=att_dim,
            n_layers=set_n_layers,
            n_heads=set_n_heads,
            use_mlp=set_use_mlp,
            dropout=set_dropout,
            rpe_ratio=rpe_ratio,
            rpe_method=rpe_method,
            rpe_mode=rpe_mode,
            rpe_shared_head=rpe_shared_head,
            rpe_skip=rpe_skip,
            rpe_on=rpe_on,
        )

        self.cls_token = torch.nn.Parameter(torch.randn(1, 1, att_dim))

        self.classifier = torch.nn.Linear(in_features=att_dim, out_features=1)

    def _pad_to_square(self, X: torch.Tensor) -> torch.Tensor:
        """
        Pad tensor to square shape.

        Arguments:
            X: Input tensor of shape `(batch_size, bag_size, coord1, coord2)`.

        Returns:
            X: Padded tensor of shape `(batch_size, bag_size, max_dim, max_dim)`.
        """
        max_dim = max(X.size(-2), X.size(-1))
        pad_h = max_dim - X.size(-2)
        pad_w = max_dim - X.size(-1)
        X = torch.nn.functional.pad(X, (0, pad_w, 0, pad_h))
        return X

    def forward(
        self, 
        X: torch.Tensor, 
        coords: torch.Tensor, 
        return_att: bool = False
    ) -> tuple[torch.Tensor, torch.Tensor]:
        """
        Forward pass.

        Arguments:
            X: Bag features of shape `(batch_size, bag_size, ...)`.
            coords: Coordinates of shape `(batch_size, bag_size, coord_dim)`.
            return_att: If True, returns attention values (before normalization) in addition to `Y_pred`.

        Returns:
            Y_pred: Bag label logits of shape `(batch_size,)`.
            att: Only returned when `return_att=True`. Attention values (before normalization) of shape (batch_size, bag_size).
        """

        assert coords.shape[2] == 2, "SETMIL only supports 2D coordinates."

        batch_size = X.size(0)
        orig_bag_size = X.size(1)

        X = self.feat_ext(X)  # (batch_size, bag_size, feat_dim)
        X = self.proj(X)  # (batch_size, bag_size, att_dim)

        X = get_spatial_representation(
            X, coords
        )  # (batch_size, coord1, coord2, att_dim)

        X = X.transpose(1, -1)  # (batch_size, att_dim, coord2, coord1)
        X = X.transpose(-1, -2)  # (batch_size, att_dim, coord1, coord2)
        X = self._pad_to_square(X)  # (batch_size, att_dim, max_coord, max_coord)
        max_coord = X.size(-1)

        if self.use_pmf:
            X = self.pmf(X)  # (batch_size, new_seq_len, att_dim)

        # Add class token
        cls_token = self.cls_token.expand(
            batch_size, -1, -1
        )  # (batch_size, 1, att_dim)
        X = torch.cat([cls_token, X], dim=1)  # (batch_size, new_seq_len + 1, att_dim)

        pos = self.pos_embed(X)  # (batch_size, new_seq_len + 1, att_dim)
        X = X + pos  # (batch_size, new_seq_len + 1, att_dim)

        if return_att:
            if self.use_pmf:
                print(
                    "Warning: bag size has changed after PMF Transformer, cannot return attention values. Returning zeros instead."
                )
                att = torch.zeros(batch_size, orig_bag_size, device=X.device)
            else:
                X, att = self.se_transf(
                    X, return_att=True
                )  # (batch_size, seq_len + 1, att_dim), (batch_size, seq_len+1, bag_size+1)
                att = att[:, 0, 1:]  # (batch_size, seq_len)
                att = att.view(
                    batch_size, max_coord, max_coord
                )  # (batch_size, max_coord, max_coord)
                att = att.unsqueeze(-1)  # (batch_size, max_coord, max_coord, 1)
                att = get_sequential_representation(
                    att, coords
                )  # (batch_size, bag_size, 1)
                att = att.squeeze(-1)  # (batch_size, bag_size)
        else:
            X = self.se_transf(X)  # (batch_size, bag_size' + 1, att_dim)

        z = X[:, 0]  # (batch_size, att_dim)

        Y_pred = self.classifier(z)  # (batch_size, 1)

        if return_att:
            return Y_pred, att
        else:
            return Y_pred

    def compute_loss(
        self,
        Y: torch.Tensor,
        X: torch.Tensor,
        coords: torch.Tensor,
    ) -> tuple[torch.Tensor, dict]:
        """
        Compute loss given true bag labels.

        Arguments:
            Y: Bag labels of shape `(batch_size,)`.
            X: Bag features of shape `(batch_size, bag_size, ...)`.
            coords: Coordinates of shape `(batch_size, bag_size, coord_dim)`.

        Returns:
            Y_pred: Bag label logits of shape `(batch_size,)`.
            loss_dict: Dictionary containing the loss value.
        """
        Y_pred = self.forward(X, coords, return_att=False)

        crit_loss = self.criterion(Y_pred.float(), Y.float())
        crit_name = self.criterion.__class__.__name__

        return Y_pred, {crit_name: crit_loss}

    def predict(
        self, X: torch.Tensor, coords: torch.Tensor, return_inst_pred: bool = True
    ) -> tuple[torch.Tensor, torch.Tensor]:
        """
        Predict bag and (optionally) instance labels.

        Arguments:
            X: Bag features of shape `(batch_size, bag_size, ...)`.
            coords: Coordinates of shape `(batch_size, bag_size, coord_dim)`.
            return_inst_pred: If `True`, returns instance labels predictions, in addition to bag label predictions.

        Returns:
            Y_pred: Bag label logits of shape `(batch_size,)`.
            y_inst_pred: If `return_inst_pred=True`, returns instance labels predictions of shape `(batch_size, bag_size)`.
        """
        return self.forward(X, coords, return_att=return_inst_pred)<|MERGE_RESOLUTION|>--- conflicted
+++ resolved
@@ -18,11 +18,7 @@
 
 class PMF(torch.nn.Module):
     r"""
-<<<<<<< HEAD
-    Pyramid Multi-Scale Fusion (PMF) module, as described in the [SETMIL paper](https://link.springer.com/chapter/10.1007/978-3-031-16434-7_7).
-=======
     Pyramid Multi-Scale Fusion (PMF) module, proposed in the paper [SETMIL: Spatial Encoding Transformer-Based Multiple Instance Learning for Pathological Image Analysis](https://link.springer.com/chapter/10.1007/978-3-031-16434-7_7).
->>>>>>> 988306e1
     """
 
     def __init__(
